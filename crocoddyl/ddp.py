--- conflicted
+++ resolved
@@ -223,24 +223,8 @@
                 self.Qx[t][:] += np.dot(data.Fx.T, relinearization)
                 self.Qu[t][:] += np.dot(data.Fu.T, relinearization)
 
-<<<<<<< HEAD
-            if self.u_reg != 0:
-                self.Quu[t][range(model.nu), range(model.nu)] += self.u_reg
-
-            try:
-                if self.Quu[t].shape[0] > 0:
-                    Lb = scl.cho_factor(self.Quu[t])
-                    self.K[t][:, :] = scl.cho_solve(Lb, self.Qux[t])
-                    self.k[t][:] = scl.cho_solve(Lb, self.Qu[t])
-                else:
-                    pass
-            except scl.LinAlgError:
-                raise ArithmeticError('backward error')
-
-=======
             if self.u_reg != 0: self.Quu[t][range(model.nu),range(model.nu)] += self.u_reg
             self.computeGains(t)
->>>>>>> c91c4c40
             # Vx = Qx - Qu K + .5(- Qxu k - k Qux + k Quu K + K Quu k)
             # Qxu k = Qxu Quu^+ Qu
             # Qu  K = Qu Quu^+ Qux = Qxu k
@@ -248,18 +232,6 @@
             if self.u_reg == 0:
                 self.Vx[t][:] = self.Qx[t] - np.dot(self.Qu[t], self.K[t])
             else:
-<<<<<<< HEAD
-                self.Vx[t][:] = self.Qx[t] - 2 * np.dot(self.Qu[t], self.K[t]) + np.dot(
-                    np.dot(self.k[t], self.Quu[t]), self.K[t])
-            self.Vxx[t][:, :] = self.Qxx[t] - np.dot(self.Qxu[t], self.K[t])
-
-            if self.x_reg != 0:
-                self.Vxx[t][range(model.ndx), range(model.ndx)] += self.x_reg
-            raiseIfNan(self.Vxx[t], ArithmeticError('backward error'))
-            raiseIfNan(self.Vx[t], ArithmeticError('backward error'))
-
-    def forwardPass(self, stepLength, b=None, warning='ignore'):
-=======
                 self.Vx[t][:] = self.Qx [t] - 2*np.dot(self.Qu [t],self.K[t]) \
                                 + np.dot(np.dot(self.k[t],self.Quu[t]),self.K[t])
             self.Vxx[t][:,:] = self.Qxx[t] - np.dot(self.Qxu[t],self.K[t])
@@ -282,7 +254,6 @@
       
             
     def forwardPass(self,stepLength,b=None,warning='ignore'):
->>>>>>> c91c4c40
         """ Run the forward-pass of the DDP algorithm.
 
         The forward-pass basically applies a new policy and then rollout the

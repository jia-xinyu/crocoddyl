from cddp.costs.cost_base import QuadraticCost
import pinocchio as se3
import numpy as np

class StateCost(QuadraticCost):

  def __init__(self, dynamicsModel, stateDes, weights):
    QuadraticCost.__init__(self, dynamicsModel, stateDes, weights)
    self.pinocchioModel = dynamicsModel.pinocchioModel
    self.dim = dynamicsModel.nx()

    self._r = np.zeros((self.dim, 1))
    self._rx = np.identity(dynamicsModel.nx())
    self._ru = np.zeros((self.dim, dynamicsModel.nu()))
    return

  def forwardRunningCalc(self,dynamicsData):
    self._r[:self.dynamicsModel.nv()] = \
                  se3.difference(self.pinocchioModel,
                                 self.ref[:self.dynamicsModel.nq(),:],
                                 dynamicsData.x[:self.dynamicsModel.nq(),:])
    self._r[self.dynamicsModel.nv():] = dynamicsData.x[self.dynamicsModel.nq():,:]- \
                                        self.ref[self.dynamicsModel.nq():,:]

  def forwardTerminalCalc(self,dynamicsData):
    self.forwardRunningCalc(dynamicsData)

  def backwardRunningCalc(self, dynamicsData):
    return

  def backwardTerminalCalc(self, dynamicsData):
    return
  
  def getlu(self):
    return np.zeros((self.dynamicsModel.nu(),1))

  def getlux(self):
    return np.zeros((self.dynamicsModel.nu(), self.dynamicsModel.nx()))
  
  def getluu(self):
    return np.zeros((self.dynamicsModel.nu(), self.dynamicsModel.nu()))

  def getlgg(self):
    return np.zeros((self.dynamicsModel.dimConstraint, self.dynamicsModel.dimConstraint))

  def getlg(self):
    return np.zeros((self.dynamicsModel.dimConstraint, 1))
<<<<<<< HEAD

  def getlxx(self):
    return np.diag(self.weight)

class ControlCost(QuadraticCostBase):
=======
>>>>>>> ad9b778c


class ControlCost(QuadraticCost):
  def __init__(self, dynamicsModel, controlDes, weights):
    QuadraticCost.__init__(self, dynamicsModel, controlDes, weights)
    self.pinocchioModel = dynamicsModel.pinocchioModel
    self.dim = dynamicsModel.nu()

    self._r = np.zeros((self.dim, 1))
    self._rx = np.zeros((self.dim, dynamicsModel.nx()))
    self._ru = np.identity(self.dim)
    self._rg = np.identity(self.dim)
    return

  def forwardRunningCalc(self, dynamicsData):
    np.copyto(self._r, dynamicsData.u-self.ref)

  def forwardTerminalCalc(self,dynamicsData):
    self.forwardRunningCalc(dynamicsData)

  def backwardRunningCalc(self, dynamicsData):
    return

  def backwardTerminalCalc(self, dynamicsData):
    return
    
  def getlux(self):
    return np.zeros((self.dynamicsModel.nu(), self.dynamicsModel.nx()))

  def getlx(self):
    return np.zeros((self.dynamicsModel.nx(),1))

  def getlxx(self):
    return np.zeros((self.dynamicsModel.nx(), self.dynamicsModel.nx()))

  def getlgg(self):
    return np.zeros((self.dynamicsModel.dimConstraint, self.dynamicsModel.dimConstraint))

  def getlg(self):
    return np.zeros((self.dynamicsModel.dimConstraint, 1))

  def getluu(self):
    return np.diag(self.weight)<|MERGE_RESOLUTION|>--- conflicted
+++ resolved
@@ -45,15 +45,9 @@
 
   def getlg(self):
     return np.zeros((self.dynamicsModel.dimConstraint, 1))
-<<<<<<< HEAD
 
   def getlxx(self):
     return np.diag(self.weight)
-
-class ControlCost(QuadraticCostBase):
-=======
->>>>>>> ad9b778c
-
 
 class ControlCost(QuadraticCost):
   def __init__(self, dynamicsModel, controlDes, weights):
@@ -92,7 +86,4 @@
     return np.zeros((self.dynamicsModel.dimConstraint, self.dynamicsModel.dimConstraint))
 
   def getlg(self):
-    return np.zeros((self.dynamicsModel.dimConstraint, 1))
-
-  def getluu(self):
-    return np.diag(self.weight)+    return np.zeros((self.dynamicsModel.dimConstraint, 1))
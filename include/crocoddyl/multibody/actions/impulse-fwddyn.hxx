///////////////////////////////////////////////////////////////////////////////
// BSD 3-Clause License
//
// Copyright (C) 2018-2020, LAAS-CNRS, University of Edinburgh
// Copyright note valid unless otherwise stated in individual files.
// All rights reserved.
///////////////////////////////////////////////////////////////////////////////

namespace crocoddyl {

template <typename Scalar>
ActionModelImpulseFwdDynamicsTpl<Scalar>::ActionModelImpulseFwdDynamicsTpl(
    boost::shared_ptr<StateMultibody> state, boost::shared_ptr<ImpulseModelMultiple> impulses,
    boost::shared_ptr<CostModelSum> costs, const Scalar& r_coeff, const Scalar& JMinvJt_damping,
    const bool& enable_force)
    : Base(state, 0, costs->get_nr()),
      impulses_(impulses),
      costs_(costs),
      pinocchio_(*state->get_pinocchio().get()),
      with_armature_(true),
      armature_(VectorXs::Zero(state->get_nv())),
      r_coeff_(r_coeff),
      JMinvJt_damping_(JMinvJt_damping),
      enable_force_(enable_force),
      gravity_(state->get_pinocchio()->gravity) {
  if (r_coeff_ < 0.) {
    r_coeff_ = 0.;
    throw_pretty("Invalid argument: "
                 << "The restitution coefficient has to be positive, set to 0");
  }
  if (JMinvJt_damping_ < 0.) {
    JMinvJt_damping_ = 0.;
    throw_pretty("Invalid argument: "
                 << "The damping factor has to be positive, set to 0");
  }
}

template <typename Scalar>
ActionModelImpulseFwdDynamicsTpl<Scalar>::~ActionModelImpulseFwdDynamicsTpl() {}

template <typename Scalar>
void ActionModelImpulseFwdDynamicsTpl<Scalar>::calc(const boost::shared_ptr<ActionDataAbstract>& data,
                                                    const Eigen::Ref<const VectorXs>& x,
                                                    const Eigen::Ref<const VectorXs>& u) {
  if (static_cast<std::size_t>(x.size()) != state_->get_nx()) {
    throw_pretty("Invalid argument: "
                 << "x has wrong dimension (it should be " + std::to_string(state_->get_nx()) + ")");
  }

  const std::size_t& nq = state_->get_nq();
  const std::size_t& nv = state_->get_nv();
  const std::size_t& ni = impulses_->get_ni();
  ActionDataImpulseFwdDynamicsTpl<Scalar>* d = static_cast<ActionDataImpulseFwdDynamicsTpl<Scalar>*>(data.get());
  const Eigen::VectorBlock<const Eigen::Ref<const VectorXs>, Eigen::Dynamic> q = x.head(nq);
  const Eigen::VectorBlock<const Eigen::Ref<const VectorXs>, Eigen::Dynamic> v = x.tail(nv);

  // Computing the forward dynamics with the holonomic constraints defined by the contact model
  pinocchio::computeAllTerms(pinocchio_, d->pinocchio, q, v);
  pinocchio::updateFramePlacements(pinocchio_, d->pinocchio);
  pinocchio::computeCentroidalMomentum(pinocchio_, d->pinocchio);

  if (!with_armature_) {
    d->pinocchio.M.diagonal() += armature_;
  }
  impulses_->calc(d->multibody.impulses, x);

#ifndef NDEBUG
  Eigen::FullPivLU<MatrixXs> Jc_lu(d->multibody.impulses->Jc.topRows(ni));

<<<<<<< HEAD
  if (Jc_lu.rank() < d->multibody.impulses->Jc.rows() && JMinvJt_damping_ == Scalar(0.)) {
    throw_pretty("It is needed a damping factor since the contact Jacobian is not full-rank");
=======
  if (Jc_lu.rank() < d->multibody.impulses->Jc.topRows(ni).rows()) {
    assert_pretty(JMinvJt_damping_ > 0., "It is needed a damping factor since the contact Jacobian is not full-rank");
>>>>>>> 27d5dc1a
  }
#endif

  pinocchio::impulseDynamics(pinocchio_, d->pinocchio, v, d->multibody.impulses->Jc.topRows(ni), r_coeff_,
                             JMinvJt_damping_);
  d->xnext.head(nq) = q;
  d->xnext.tail(nv) = d->pinocchio.dq_after;
  impulses_->updateVelocity(d->multibody.impulses, d->pinocchio.dq_after);
  impulses_->updateForce(d->multibody.impulses, d->pinocchio.impulse_c);

  // Computing the cost value and residuals
  costs_->calc(d->costs, x, u);
  d->cost = d->costs->cost;
}

template <typename Scalar>
void ActionModelImpulseFwdDynamicsTpl<Scalar>::calcDiff(const boost::shared_ptr<ActionDataAbstract>& data,
                                                        const Eigen::Ref<const VectorXs>& x,
                                                        const Eigen::Ref<const VectorXs>& u) {
  if (static_cast<std::size_t>(x.size()) != state_->get_nx()) {
    throw_pretty("Invalid argument: "
                 << "x has wrong dimension (it should be " + std::to_string(state_->get_nx()) + ")");
  }

  const std::size_t& nv = state_->get_nv();
  const std::size_t& ni = impulses_->get_ni();
  const Eigen::VectorBlock<const Eigen::Ref<const VectorXs>, Eigen::Dynamic> q = x.head(state_->get_nq());
  const Eigen::VectorBlock<const Eigen::Ref<const VectorXs>, Eigen::Dynamic> v = x.tail(nv);

  ActionDataImpulseFwdDynamicsTpl<Scalar>* d = static_cast<ActionDataImpulseFwdDynamicsTpl<Scalar>*>(data.get());

  // Computing the dynamics derivatives
  pinocchio_.gravity.setZero();
  pinocchio::computeRNEADerivatives(pinocchio_, d->pinocchio, q, d->vnone, d->pinocchio.dq_after - v,
                                    d->multibody.impulses->fext);
  pinocchio_.gravity = gravity_;
  pinocchio::getKKTContactDynamicMatrixInverse(pinocchio_, d->pinocchio, d->multibody.impulses->Jc.topRows(ni),
                                               d->Kinv);

  pinocchio::computeForwardKinematicsDerivatives(pinocchio_, d->pinocchio, q, d->pinocchio.dq_after, d->vnone);
  impulses_->calcDiff(d->multibody.impulses, x);

  Eigen::Block<MatrixXs> a_partial_dtau = d->Kinv.topLeftCorner(nv, nv);
  Eigen::Block<MatrixXs> a_partial_da = d->Kinv.topRightCorner(nv, ni);
  Eigen::Block<MatrixXs> f_partial_dtau = d->Kinv.bottomLeftCorner(ni, nv);
  Eigen::Block<MatrixXs> f_partial_da = d->Kinv.bottomRightCorner(ni, ni);

  d->Fx.topLeftCorner(nv, nv).setIdentity();
  d->Fx.topRightCorner(nv, nv).setZero();
  d->Fx.bottomLeftCorner(nv, nv).noalias() = -a_partial_dtau * d->pinocchio.dtau_dq;
  d->Fx.bottomLeftCorner(nv, nv).noalias() -= a_partial_da * d->multibody.impulses->dv0_dq.topRows(ni);
  d->Fx.bottomRightCorner(nv, nv).noalias() = a_partial_dtau * d->pinocchio.M.template selfadjointView<Eigen::Upper>();

  // Computing the cost derivatives
  if (enable_force_) {
    d->df_dq.noalias() = f_partial_dtau * d->pinocchio.dtau_dq;
    d->df_dq.noalias() += f_partial_da * d->multibody.impulses->dv0_dq.topRows(ni);
    impulses_->updateVelocityDiff(d->multibody.impulses, d->Fx.bottomRows(nv));
    impulses_->updateForceDiff(d->multibody.impulses, d->df_dq);
  }
  costs_->calcDiff(d->costs, x, u);
}

template <typename Scalar>
boost::shared_ptr<ActionDataAbstractTpl<Scalar> > ActionModelImpulseFwdDynamicsTpl<Scalar>::createData() {
  return boost::make_shared<ActionDataImpulseFwdDynamicsTpl<Scalar> >(this);
}

template <typename Scalar>
pinocchio::ModelTpl<Scalar>& ActionModelImpulseFwdDynamicsTpl<Scalar>::get_pinocchio() const {
  return pinocchio_;
}

template <typename Scalar>
const boost::shared_ptr<ImpulseModelMultipleTpl<Scalar> >& ActionModelImpulseFwdDynamicsTpl<Scalar>::get_impulses()
    const {
  return impulses_;
}

template <typename Scalar>
const boost::shared_ptr<CostModelSumTpl<Scalar> >& ActionModelImpulseFwdDynamicsTpl<Scalar>::get_costs() const {
  return costs_;
}

template <typename Scalar>
const typename MathBaseTpl<Scalar>::VectorXs& ActionModelImpulseFwdDynamicsTpl<Scalar>::get_armature() const {
  return armature_;
}

template <typename Scalar>
const Scalar& ActionModelImpulseFwdDynamicsTpl<Scalar>::get_restitution_coefficient() const {
  return r_coeff_;
}

template <typename Scalar>
const Scalar& ActionModelImpulseFwdDynamicsTpl<Scalar>::get_damping_factor() const {
  return JMinvJt_damping_;
}

template <typename Scalar>
void ActionModelImpulseFwdDynamicsTpl<Scalar>::set_armature(const VectorXs& armature) {
  if (static_cast<std::size_t>(armature.size()) != state_->get_nv()) {
    throw_pretty("Invalid argument: "
                 << "The armature dimension is wrong (it should be " + std::to_string(state_->get_nv()) + ")");
  }
  armature_ = armature;
  with_armature_ = false;
}

template <typename Scalar>
void ActionModelImpulseFwdDynamicsTpl<Scalar>::set_restitution_coefficient(const Scalar& r_coeff) {
  if (r_coeff < 0.) {
    throw_pretty("Invalid argument: "
                 << "The restitution coefficient has to be positive");
  }
  r_coeff_ = r_coeff;
}

template <typename Scalar>
void ActionModelImpulseFwdDynamicsTpl<Scalar>::set_damping_factor(const Scalar& damping) {
  if (damping < 0.) {
    throw_pretty("Invalid argument: "
                 << "The damping factor has to be positive");
  }
  JMinvJt_damping_ = damping;
}

}  // namespace crocoddyl<|MERGE_RESOLUTION|>--- conflicted
+++ resolved
@@ -67,13 +67,8 @@
 #ifndef NDEBUG
   Eigen::FullPivLU<MatrixXs> Jc_lu(d->multibody.impulses->Jc.topRows(ni));
 
-<<<<<<< HEAD
-  if (Jc_lu.rank() < d->multibody.impulses->Jc.rows() && JMinvJt_damping_ == Scalar(0.)) {
+  if (Jc_lu.rank() < d->multibody.impulses->Jc.topRows(ni).rows() && JMinvJt_damping_ == Scalar(0.)) {
     throw_pretty("It is needed a damping factor since the contact Jacobian is not full-rank");
-=======
-  if (Jc_lu.rank() < d->multibody.impulses->Jc.topRows(ni).rows()) {
-    assert_pretty(JMinvJt_damping_ > 0., "It is needed a damping factor since the contact Jacobian is not full-rank");
->>>>>>> 27d5dc1a
   }
 #endif
 
